--- conflicted
+++ resolved
@@ -32,10 +32,6 @@
             {
                 using var ms = new MemoryStream();
                 using var writer = new BinaryWriter(ms);
-<<<<<<< HEAD
-                // RSA rsa = RSA.Create();
-=======
->>>>>>> a6816ae7
 
                 // Write protocol version
                 writer.Write(PROTOCOL_VERSION);
@@ -73,11 +69,6 @@
                 // Write payload
                 if (packet.Payload != null &&  packet.Payload.Length > 0)
                 {
-<<<<<<< HEAD
-                   // packet.EncryptedPayload = EncryptPayload(packet.Payload, rsa); // Encrypting packet payload yo
-                   writer.Write(packet.Payload.Length);
-                   writer.Write(packet.Payload); // Writing the encrypted payload 
-=======
                     // Add packet type differentiator 
 
                     if (packet.CommandCode == Commands.CommandCode.FILE_UPLOAD_CHUNK_REQUEST || packet.CommandCode == Commands.CommandCode.FILE_UPLOAD_CHUNK_RESPONSE || 
@@ -109,7 +100,6 @@
                         writer.Write(0);
                     }
 
->>>>>>> a6816ae7
                 }
                 else
                 {
@@ -156,10 +146,6 @@
             {
                 using var ms = new MemoryStream(data);
                 using var reader = new BinaryReader(ms);
-<<<<<<< HEAD
-                // RSA rsa = RSA.Create();
-=======
->>>>>>> a6816ae7
 
                 var packet = new Packet();
 
@@ -206,14 +192,6 @@
                 int payloadLength = reader.ReadInt32();
                 if (payloadLength > 0)
                 {
-<<<<<<< HEAD
-                    packet.Payload = reader.ReadBytes(payloadLength);
-                    /*
-                    if (packet.EncryptedPayload != null) // Decrypting packet payload 
-                    {
-                        packet.EncryptedPayload = DecryptPayload(packet.EncryptedPayload, rsa);
-                        packet.EncryptedPayload = reader.ReadBytes(payloadLength); // reader?
-=======
                     bool encryptedCommands =
                         packet.CommandCode == Commands.CommandCode.FILE_UPLOAD_CHUNK_REQUEST ||
                         packet.CommandCode == Commands.CommandCode.FILE_UPLOAD_CHUNK_RESPONSE ||
@@ -234,7 +212,6 @@
                     } else
                     {
                         packet.Payload = tempData; // if the packet is never encrypted to begin with, it will be stored in packet.Payload
->>>>>>> a6816ae7
                     }
                     */
                 }
